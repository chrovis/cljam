(ns cljam.bam.reader
  (:use [cljam.io])
  (:require [clojure.string :refer [join]]
            [clojure.java.io :refer [file]]
            (cljam [cigar :as cgr]
                   [lsb :as lsb]
                   [util :refer [string->bytes ubyte hex-string->bytes ]])
            [cljam.util.sam-util :refer [phred->fastq ref-id ref-name
                                         compressed-bases->chars
                                         parse-header]]
            (cljam.bam [common :refer [bam-magic fixed-block-size]]
                       [util :refer :all])
            [cljam.bam-index :refer [get-spans]])
  (:import java.util.Arrays
           [java.io DataInputStream Closeable IOException EOFException]
           [java.nio ByteBuffer ByteOrder]
           [bgzf4j BGZFInputStream]))

;;
;; BAMReader
;;

(deftype BAMReader [f header refs reader data-reader index]
  Closeable
  (close [this]
    (.close ^Closeable (.reader this))))

;;
;; read alignment
;;

(defn- validate-tag-type
  [t]
  (case t
    \I \i
    \s \i
    \S \i
    \c \i
    \C \i
    t))

(defn- parse-tag-single [tag-type ^ByteBuffer bb]
  (case tag-type
    \Z (lsb/read-null-terminated-string bb)
    \A (.get bb)
    \I (bit-and (.getInt bb) 0xffffffff)
    \i (.getInt bb)
    \s (int (.getShort bb))
    \S (bit-and (.getShort bb) 0xffff)
    \c (int (.get bb))
    \C (bit-and (int (.get bb)) 0xff)
    \f (.getFloat bb)
    \H (hex-string->bytes (lsb/read-null-terminated-string bb))
    (throw (Exception. "Unrecognized tag type"))))

(defn- parse-tag-array [^ByteBuffer bb]
  (let [typ (char (.get bb))
        len (.getInt bb)]
    (->> (for [i (range len)]
           (case typ
             \c (int (.get bb))
             \C (bit-and (int (.get bb)) 0xff)
             \s (int (.getShort bb))
             \S (bit-and (.getShort bb) 0xffff)
             \i (.getInt bb)
             \I (bit-and (.getInt bb) 0xffffffff)
             \f (.getFloat bb)
             (throw (Exception. (str "Unrecognized tag array type: " typ)))))
         (cons typ)
         (join \,))))

(defn- parse-option [^ByteBuffer bb]
  (let [tag (str (char (.get bb)) (char (.get bb)))
        typ (char (.get bb))]
    {(keyword tag) {:type  (str (validate-tag-type typ))
                    :value (if (= typ \B)
                             (parse-tag-array bb)
                             (parse-tag-single typ bb))}}))

(defn- parse-options [rest]
  (let [bb (ByteBuffer/wrap rest)]
    (.order bb ByteOrder/LITTLE_ENDIAN)
    (loop [options []]
      (if-not (.hasRemaining bb)
        options
        (recur (conj options (parse-option bb)))))))

(defn- options-size
  [^long block-size ^long l-read-name ^long n-cigar-op ^long l-seq]
  (- block-size
     fixed-block-size
     l-read-name
     (* n-cigar-op 4)
     (int (/ (inc l-seq) 2))
     l-seq))

(defn- decode-qual [^bytes b]
  (if (Arrays/equals b (byte-array (count b) (ubyte 0xff)))
    "*"
    (phred->fastq b)))

(defn- decode-seq [seq-bytes length]
  (join (compressed-bases->chars length seq-bytes 0)))

(def ^:private cigar-op-map
  (hash-map (byte 0) \M
            (byte 1) \I
            (byte 2) \D
            (byte 3) \N
            (byte 4) \S
            (byte 5) \H
            (byte 6) \P
            (byte 7) \=
            (byte 8) \X))

(defn- decode-cigar-op [op]
  (get cigar-op-map op))

(defn decode-cigar [cigar-bytes]
  (let [buf (ByteBuffer/wrap cigar-bytes)]
    (.order buf ByteOrder/LITTLE_ENDIAN)
    (loop [sb (StringBuilder.)]
      (if (.hasRemaining buf)
        (let [b  (.getInt buf)
              op (bit-and b 0xF)
              n  (bit-shift-right b 4)]
          (recur (doto sb (.append n)
                          (.append (decode-cigar-op op)))))
        (str sb)))))

(defn- decode-next-ref-id [refs n rname]
  (cond
    (= n -1) "*"
    (= (ref-name refs n) rname) "="
    :else (ref-name refs n)))

(defn- read-alignment [^BAMReader bam-reader refs]
  (let [rdr (.data-reader bam-reader)
        ^Integer block-size (lsb/read-int rdr)]
    (when (< block-size fixed-block-size)
      (throw (Exception. (str "Invalid block size:" block-size))))
    (let [ref-id      (lsb/read-int rdr)
          rname       (if (= ref-id -1) "*" (:name (nth refs ref-id)))
          pos         (inc (lsb/read-int rdr))
          l-read-name (lsb/read-ubyte rdr)
          mapq        (lsb/read-ubyte rdr)
          bin         (lsb/read-ushort rdr)
          n-cigar-op  (lsb/read-ushort rdr)
          flag        (lsb/read-ushort rdr)
          l-seq       (lsb/read-int rdr)
          rnext       (decode-next-ref-id refs (lsb/read-int rdr) rname)
          pnext       (inc (lsb/read-int rdr))
          tlen        (lsb/read-int rdr)
          qname       (lsb/read-string rdr (dec (int l-read-name)))
          _           (lsb/read-bytes rdr 1)
          cigar       (decode-cigar (lsb/read-bytes rdr (* n-cigar-op 4)))
          seq         (decode-seq (lsb/read-bytes rdr (/ (inc l-seq) 2)) l-seq)
          qual        (decode-qual (lsb/read-bytes rdr l-seq))
          rest        (lsb/read-bytes rdr (options-size block-size
                                                        (int l-read-name)
                                                        n-cigar-op
                                                        l-seq))
          options     (parse-options rest)]
      {:qname qname, :flag flag, :rname rname, :pos pos, :mapq  mapq,
       :cigar cigar, :rnext rnext, :pnext pnext, :tlen tlen, :seq seq,
       :qual qual, :options options})))

;; TODO: improve performance using ByteBuffer
(defn- light-read-alignment [^BAMReader bam-reader refs]
  (let [rdr (.data-reader bam-reader)
        ^Integer block-size (lsb/read-int rdr)]
    (when (< block-size fixed-block-size)
      (throw (Exception. (str "Invalid block size:" block-size))))
    (let [ref-id      (lsb/read-int rdr)
          rname       (if (= ref-id -1) "*" (:name (nth refs ref-id)))
          pos         (inc (lsb/read-int rdr))
          l-read-name (lsb/read-ubyte rdr)
          _           (lsb/skip rdr 3)
          n-cigar-op  (lsb/read-ushort rdr)
          _           (lsb/skip rdr 2)
          l-seq       (lsb/read-int rdr)
          _           (lsb/skip rdr (+ 13 (dec (int l-read-name))))
          cigar       (decode-cigar (lsb/read-bytes rdr (* n-cigar-op 4)))
<<<<<<< HEAD
          _           (lsb/skip rdr (+ l-seq
                                       (/ (inc l-seq) 2)
                                       (options-size block-size
                                                     l-read-name
                                                     n-cigar-op
                                                     l-seq)))]
=======
          seq         (lsb/skip rdr (/ (inc l-seq) 2))
          lqual       (lsb/skip rdr l-seq)
          _           (lsb/skip rdr (options-size block-size
                                                  (int l-read-name)
                                                  n-cigar-op
                                                  l-seq))]
>>>>>>> 131eec08
      {:rname rname, :pos pos, :cigar cigar})))

(defn- pointer-read-alignment [^BAMReader bam-reader refs]
  (let [rdr (.data-reader bam-reader)
        pointer-beg (.getFilePointer ^BGZFInputStream (.reader bam-reader))
        block-size (lsb/read-int rdr)]
    (when (< block-size fixed-block-size)
      (throw (Exception. (str "Invalid block size: " block-size))))
    (let [buffer ^ByteBuffer (ByteBuffer/allocate block-size)]
      (lsb/read-bytes rdr (.array buffer) 0 block-size)
      (let [ref-id      (lsb/read-int buffer)
            rname       (if (= ref-id -1) "*" (ref-name refs ref-id))
            pos         (inc (lsb/read-int buffer))
            l-read-name (int (lsb/read-ubyte buffer))
            _           (lsb/skip buffer 3)
            n-cigar-op  (lsb/read-ushort buffer)
            flag        (lsb/read-ushort buffer)
            _           (lsb/skip buffer (+ 16 l-read-name))
            cigar       (decode-cigar (lsb/read-bytes buffer (* n-cigar-op 4)))
            pointer-end (.getFilePointer ^BGZFInputStream (.reader bam-reader))]
        {:flag flag, :rname rname, :pos pos,:cigar cigar,
         :meta {:chunk {:beg pointer-beg, :end pointer-end}}}))))

(defn- read-coordinate-alignment-block [^BAMReader bam-reader refs]
  (let [rdr (.data-reader bam-reader)
        ^Integer block-size (lsb/read-int rdr)]
    (when (< block-size fixed-block-size)
      (throw (Exception. (str "Invalid block size:" block-size))))
    (let [data (lsb/read-bytes rdr block-size)
          bb (doto (lsb/gen-byte-buffer block-size)
               (.put data)
               (.flip))
          ref-id (.getInt bb)
          pos (inc (.getInt bb))
          bb-get-char (fn [b]
                        (let [c (.get b)
                              cb (lsb/gen-byte-buffer)]
                          (.limit cb (.capacity cb))
                          (.put cb c)
                          (.put cb (byte 0))
                          (.flip cb)
                          (.getShort cb)))
          bb-skip (fn [b l]
                    (.position b (+ l (.position b))))
          bb-get-string (fn [b l]
                          (let [a (byte-array l)]
                            (.get b a 0 l)
                            (String. ^bytes a 0 0 l)))
          l-read-name (int (bb-get-char bb))
          _ (bb-skip bb 23)
          qname (bb-get-string bb (dec l-read-name))]
      {:size block-size
       :data data
       :qname qname
       :rname (if (= ref-id -1) "*" (:name (nth refs ref-id)))
       :pos pos})))

(defn- read-alignment-block [^BAMReader bam-reader refs]
  (let [rdr (.data-reader bam-reader)
        ^Integer block-size (lsb/read-int rdr)]
    (when (< block-size fixed-block-size)
      (throw (Exception. (str "Invalid block size:" block-size))))
    {:size block-size
     :data (lsb/read-bytes rdr block-size)}))

(defn- read-to-finish
  [^BAMReader rdr
   ^Long finish
   ^clojure.lang.IFn read-fn]
  (let [r ^BGZFInputStream (.reader rdr)]
    (when (and (not (zero? (.available r)))
               (> finish (.getFilePointer r)))
      (cons (read-fn rdr (.refs rdr))
            (lazy-seq (read-to-finish rdr finish read-fn))))))

(defn read-alignments*
  [^BAMReader rdr
   ^String chr ^Long start ^Long end
   deep-or-shallow]
  (when (nil? (.index rdr))
    (throw (Exception. "BAM index not found")))
  (let [^BAMIndex bai (.index rdr)
        spans (get-spans bai (ref-id (.refs rdr) chr) start end)
        window (fn [^clojure.lang.PersistentHashMap a]
                 (let [^Long left (:pos a)
                       ^Long right (+ left (cgr/count-ref (:cigar a)))]
                   (and (= chr (:rname a))
                        (<= start right)
                        (>= end left))))
        read-fn (case deep-or-shallow
                  :shallow light-read-alignment
                  :deep read-alignment
                  :pointer pointer-read-alignment)
        candidates (flatten (map (fn [[^Long begin ^Long finish]]
                                   (.seek ^BGZFInputStream (.reader rdr) begin)
                                   (doall (read-to-finish rdr finish read-fn))) spans))]
    (filter window candidates)))

(defn read-alignments-sequentially*
  [^BAMReader rdr deep-or-shallow]
  (let [read-aln-fn (case deep-or-shallow
                      :shallow light-read-alignment
                      :deep read-alignment
                      :pointer pointer-read-alignment)
        read-fn (fn read-fn*
                  [^BAMReader r ^clojure.lang.PersistentVector refs]
                  (if-let [a (try (read-aln-fn r refs)
                                  (catch EOFException e nil))]
                    (cons a (lazy-seq (read-fn* r refs)))
                    nil))]
    (read-fn rdr (.refs rdr))))

(defn read-blocks-sequentially*
  [^BAMReader rdr option]
  (let [read-aln-fn (case option
                      :normal read-alignment-block
                      :coordinate read-coordinate-alignment-block)
        read-fn (fn read-fn* [^BAMReader r ^clojure.lang.PersistentVector refs]
                  (let [b (try (read-aln-fn r refs)
                               (catch EOFException e nil))]
                    (if b
                      (cons b (lazy-seq (read-fn* r refs)))
                      nil)))]
    (read-fn rdr (.refs rdr))))

(defn load-headers
  [rdr]
  (when-not (Arrays/equals ^bytes (lsb/read-bytes rdr 4) (.getBytes bam-magic))
    (throw (IOException. "Invalid BAM file header")))
  (let [header (parse-header (lsb/read-string rdr (lsb/read-int rdr)))
        n-ref (lsb/read-int rdr)
        refs (loop [i n-ref, ret []]
               (if (zero? i)
                 ret
                 (let [l-name (lsb/read-int rdr)
                       name   (lsb/read-string rdr l-name)
                       l-ref  (lsb/read-int rdr)]
                   (recur (dec i)
                          (conj ret {:name (subs name 0 (dec l-name))
                                     :len  l-ref})))))]
    {:header header
     :refs refs}))<|MERGE_RESOLUTION|>--- conflicted
+++ resolved
@@ -181,21 +181,12 @@
           l-seq       (lsb/read-int rdr)
           _           (lsb/skip rdr (+ 13 (dec (int l-read-name))))
           cigar       (decode-cigar (lsb/read-bytes rdr (* n-cigar-op 4)))
-<<<<<<< HEAD
           _           (lsb/skip rdr (+ l-seq
                                        (/ (inc l-seq) 2)
                                        (options-size block-size
                                                      l-read-name
                                                      n-cigar-op
                                                      l-seq)))]
-=======
-          seq         (lsb/skip rdr (/ (inc l-seq) 2))
-          lqual       (lsb/skip rdr l-seq)
-          _           (lsb/skip rdr (options-size block-size
-                                                  (int l-read-name)
-                                                  n-cigar-op
-                                                  l-seq))]
->>>>>>> 131eec08
       {:rname rname, :pos pos, :cigar cigar})))
 
 (defn- pointer-read-alignment [^BAMReader bam-reader refs]
