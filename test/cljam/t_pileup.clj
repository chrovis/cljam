--- conflicted
+++ resolved
@@ -1,11 +1,6 @@
 (ns cljam.t-pileup
   (:use midje.sweet)
-<<<<<<< HEAD
-  (:require (cljam sam
-                   [pileup :as pileup])))
-=======
   (:require [cljam.pileup :as plp]))
->>>>>>> fa3586e4
 
 (def test-sam
   {:header {:HD {:VN "1.4",  :SO "coordinate"}
